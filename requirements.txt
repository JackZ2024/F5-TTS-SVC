accelerate>=0.33.0
# bitsandbytes>0.37.0; platform_machine != 'arm64' and platform_system != 'Darwin'
# cached_path
click
datasets
pydantic==2.10.6
ema_pytorch>=0.5.2
gradio>=3.45.2
# hydra-core>=1.3.0
jieba
# librosa
# matplotlib
# nltk
numpy<=1.26.4
# pydub
pypinyin
# safetensors
# soundfile
# tomli
#torch>=2.0.0
#torchaudio>=2.0.0
torchdiffeq
tqdm>=4.65.0
transformers
# transformers_stream_generator
vocos
x_transformers>=1.31.14
# fsspec

# scikit-learn
# scipy
omegaconf
# ruamel.yaml
# resampy
# chardet
faiss-cpu
gdown
wget
praat-parselmouth
py7zr
huggingface_hub
wandb

pythainlp
syllapy
ssg
tltk
phonemizer
langdetect

# Applio
noisereduce
pedalboard
torchcrepe==0.0.23
torchfcpe

# RVC
<<<<<<< HEAD
pyworld

# faster_whisper
# stable-ts
=======
pyworld
>>>>>>> e5802ba0
<|MERGE_RESOLUTION|>--- conflicted
+++ resolved
@@ -55,11 +55,4 @@
 torchfcpe
 
 # RVC
-<<<<<<< HEAD
-pyworld
-
-# faster_whisper
-# stable-ts
-=======
-pyworld
->>>>>>> e5802ba0
+pyworld